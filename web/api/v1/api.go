// Copyright 2016 The Prometheus Authors
// Licensed under the Apache License, Version 2.0 (the "License");
// you may not use this file except in compliance with the License.
// You may obtain a copy of the License at
//
//     http://www.apache.org/licenses/LICENSE-2.0
//
// Unless required by applicable law or agreed to in writing, software
// distributed under the License is distributed on an "AS IS" BASIS,
// WITHOUT WARRANTIES OR CONDITIONS OF ANY KIND, either express or implied.
// See the License for the specific language governing permissions and
// limitations under the License.

package v1

import (
	"encoding/json"
	"errors"
	"fmt"
	"math"
	"net/http"
<<<<<<< HEAD
=======
	"net/url"
	"sort"
>>>>>>> fe11c593
	"strconv"
	"time"

	"github.com/prometheus/client_golang/prometheus"
	"github.com/prometheus/common/model"
	"github.com/prometheus/common/route"
	"golang.org/x/net/context"

	"github.com/prometheus/prometheus/pkg/labels"
	"github.com/prometheus/prometheus/pkg/timestamp"
	"github.com/prometheus/prometheus/promql"
	"github.com/prometheus/prometheus/retrieval"
	"github.com/prometheus/prometheus/storage"
	"github.com/prometheus/prometheus/util/httputil"
)

type status string

const (
	statusSuccess status = "success"
	statusError          = "error"
)

type errorType string

const (
	errorNone     errorType = ""
	errorTimeout            = "timeout"
	errorCanceled           = "canceled"
	errorExec               = "execution"
	errorBadData            = "bad_data"
	errorInternal           = "internal"
)

var corsHeaders = map[string]string{
	"Access-Control-Allow-Headers":  "Accept, Authorization, Content-Type, Origin",
	"Access-Control-Allow-Methods":  "GET, OPTIONS",
	"Access-Control-Allow-Origin":   "*",
	"Access-Control-Expose-Headers": "Date",
}

type apiError struct {
	typ errorType
	err error
}

func (e *apiError) Error() string {
	return fmt.Sprintf("%s: %s", e.typ, e.err)
}

type targetRetriever interface {
	Targets() []*retrieval.Target
}

type alertmanagerRetriever interface {
	Alertmanagers() []*url.URL
}

type response struct {
	Status    status      `json:"status"`
	Data      interface{} `json:"data,omitempty"`
	ErrorType errorType   `json:"errorType,omitempty"`
	Error     string      `json:"error,omitempty"`
}

// Enables cross-site script calls.
func setCORS(w http.ResponseWriter) {
	for h, v := range corsHeaders {
		w.Header().Set(h, v)
	}
}

type apiFunc func(r *http.Request) (interface{}, *apiError)

// API can register a set of endpoints in a router and handle
// them using the provided storage and query engine.
type API struct {
	Storage     storage.Storage
	QueryEngine *promql.Engine

	targetRetriever       targetRetriever
	alertmanagerRetriever alertmanagerRetriever

	context func(r *http.Request) context.Context
	now     func() time.Time
}

// NewAPI returns an initialized API type.
func NewAPI(qe *promql.Engine, st storage.Storage, tr targetRetriever, ar alertmanagerRetriever) *API {
	return &API{
		QueryEngine:           qe,
		Storage:               st,
		targetRetriever:       tr,
		alertmanagerRetriever: ar,
		context:               route.Context,
		now:                   time.Now,
	}
}

// Register the API's endpoints in the given router.
func (api *API) Register(r *route.Router) {
	instr := func(name string, f apiFunc) http.HandlerFunc {
		hf := http.HandlerFunc(func(w http.ResponseWriter, r *http.Request) {
			setCORS(w)
			if data, err := f(r); err != nil {
				respondError(w, err, data)
			} else if data != nil {
				respond(w, data)
			} else {
				w.WriteHeader(http.StatusNoContent)
			}
		})
		return prometheus.InstrumentHandler(name, httputil.CompressionHandler{
			Handler: hf,
		})
	}

	r.Options("/*path", instr("options", api.options))

	r.Get("/query", instr("query", api.query))
	r.Get("/query_range", instr("query_range", api.queryRange))

	r.Get("/label/:name/values", instr("label_values", api.labelValues))

	r.Get("/series", instr("series", api.series))
	r.Del("/series", instr("drop_series", api.dropSeries))

	r.Get("/targets", instr("targets", api.targets))
	r.Get("/alertmanagers", instr("alertmanagers", api.alertmanagers))
}

type queryData struct {
	ResultType promql.ValueType `json:"resultType"`
	Result     promql.Value     `json:"result"`
}

func (api *API) options(r *http.Request) (interface{}, *apiError) {
	return nil, nil
}

func (api *API) query(r *http.Request) (interface{}, *apiError) {
	var ts time.Time
	if t := r.FormValue("time"); t != "" {
		var err error
		ts, err = parseTime(t)
		if err != nil {
			return nil, &apiError{errorBadData, err}
		}
	} else {
		ts = api.now()
	}

	ctx := api.context(r)
	if to := r.FormValue("timeout"); to != "" {
		var cancel context.CancelFunc
		timeout, err := parseDuration(to)
		if err != nil {
			return nil, &apiError{errorBadData, err}
		}

		ctx, cancel = context.WithTimeout(ctx, timeout)
		defer cancel()
	}

	qry, err := api.QueryEngine.NewInstantQuery(r.FormValue("query"), ts)
	if err != nil {
		return nil, &apiError{errorBadData, err}
	}

	res := qry.Exec(ctx)
	if res.Err != nil {
		switch res.Err.(type) {
		case promql.ErrQueryCanceled:
			return nil, &apiError{errorCanceled, res.Err}
		case promql.ErrQueryTimeout:
			return nil, &apiError{errorTimeout, res.Err}
		case promql.ErrStorage:
			return nil, &apiError{errorInternal, res.Err}
		}
		return nil, &apiError{errorExec, res.Err}
	}
	return &queryData{
		ResultType: res.Value.Type(),
		Result:     res.Value,
	}, nil
}

func (api *API) queryRange(r *http.Request) (interface{}, *apiError) {
	start, err := parseTime(r.FormValue("start"))
	if err != nil {
		return nil, &apiError{errorBadData, err}
	}
	end, err := parseTime(r.FormValue("end"))
	if err != nil {
		return nil, &apiError{errorBadData, err}
	}
	if end.Before(start) {
		err := errors.New("end timestamp must not be before start time")
		return nil, &apiError{errorBadData, err}
	}

	step, err := parseDuration(r.FormValue("step"))
	if err != nil {
		return nil, &apiError{errorBadData, err}
	}

	if step <= 0 {
		err := errors.New("zero or negative query resolution step widths are not accepted. Try a positive integer")
		return nil, &apiError{errorBadData, err}
	}

	// For safety, limit the number of returned points per timeseries.
	// This is sufficient for 60s resolution for a week or 1h resolution for a year.
	if end.Sub(start)/step > 11000 {
		err := errors.New("exceeded maximum resolution of 11,000 points per timeseries. Try decreasing the query resolution (?step=XX)")
		return nil, &apiError{errorBadData, err}
	}

	ctx := api.context(r)
	if to := r.FormValue("timeout"); to != "" {
		var cancel context.CancelFunc
		timeout, err := parseDuration(to)
		if err != nil {
			return nil, &apiError{errorBadData, err}
		}

		ctx, cancel = context.WithTimeout(ctx, timeout)
		defer cancel()
	}

	qry, err := api.QueryEngine.NewRangeQuery(r.FormValue("query"), start, end, step)
	if err != nil {
		return nil, &apiError{errorBadData, err}
	}

	res := qry.Exec(ctx)
	if res.Err != nil {
		switch res.Err.(type) {
		case promql.ErrQueryCanceled:
			return nil, &apiError{errorCanceled, res.Err}
		case promql.ErrQueryTimeout:
			return nil, &apiError{errorTimeout, res.Err}
		}
		return nil, &apiError{errorExec, res.Err}
	}

	return &queryData{
		ResultType: res.Value.Type(),
		Result:     res.Value,
	}, nil
}

func (api *API) labelValues(r *http.Request) (interface{}, *apiError) {
	name := route.Param(api.context(r), "name")

	if !model.LabelNameRE.MatchString(name) {
		return nil, &apiError{errorBadData, fmt.Errorf("invalid label name: %q", name)}
	}
	q, err := api.Storage.Querier(math.MinInt64, math.MaxInt64)
	if err != nil {
		return nil, &apiError{errorExec, err}
	}
	defer q.Close()

	// TODO(fabxc): add back request context.
	vals, err := q.LabelValues(name)
	if err != nil {
		return nil, &apiError{errorExec, err}
	}

	return vals, nil
}

var (
	minTime = time.Unix(math.MinInt64/1000+62135596801, 0)
	maxTime = time.Unix(math.MaxInt64/1000-62135596801, 999999999)
)

func (api *API) series(r *http.Request) (interface{}, *apiError) {
	r.ParseForm()
	if len(r.Form["match[]"]) == 0 {
		return nil, &apiError{errorBadData, fmt.Errorf("no match[] parameter provided")}
	}

	var start time.Time
	if t := r.FormValue("start"); t != "" {
		var err error
		start, err = parseTime(t)
		if err != nil {
			return nil, &apiError{errorBadData, err}
		}
	} else {
		start = minTime
	}

	var end time.Time
	if t := r.FormValue("end"); t != "" {
		var err error
		end, err = parseTime(t)
		if err != nil {
			return nil, &apiError{errorBadData, err}
		}
	} else {
		end = maxTime
	}

	var matcherSets [][]*labels.Matcher
	for _, s := range r.Form["match[]"] {
		matchers, err := promql.ParseMetricSelector(s)
		if err != nil {
			return nil, &apiError{errorBadData, err}
		}
		matcherSets = append(matcherSets, matchers)
	}

	q, err := api.Storage.Querier(timestamp.FromTime(start), timestamp.FromTime(end))
	if err != nil {
		return nil, &apiError{errorExec, err}
	}
	defer q.Close()

	var set storage.SeriesSet

	for _, mset := range matcherSets {
		set = storage.DeduplicateSeriesSet(set, q.Select(mset...))
	}

	metrics := []labels.Labels{}

	for set.Next() {
		metrics = append(metrics, set.At().Labels())
	}
	if set.Err() != nil {
		return nil, &apiError{errorExec, set.Err()}
	}

	return metrics, nil
}

func (api *API) dropSeries(r *http.Request) (interface{}, *apiError) {
	r.ParseForm()
	if len(r.Form["match[]"]) == 0 {
		return nil, &apiError{errorBadData, fmt.Errorf("no match[] parameter provided")}
	}

	// TODO(fabxc): temporarily disabled
	panic("disabled")

	// numDeleted := 0
	// for _, s := range r.Form["match[]"] {
	// 	matchers, err := promql.ParseMetricSelector(s)
	// 	if err != nil {
	// 		return nil, &apiError{errorBadData, err}
	// 	}
	// 	n, err := api.Storage.DropMetricsForLabelMatchers(context.TODO(), matchers...)
	// 	if err != nil {
	// 		return nil, &apiError{errorExec, err}
	// 	}
	// 	numDeleted += n
	// }

	// res := struct {
	// 	NumDeleted int `json:"numDeleted"`
	// }{
	// 	NumDeleted: numDeleted,
	// }
	// return res, nil
}

// Target has the information for one target.
type Target struct {
	// Labels before any processing.
	DiscoveredLabels map[string]string `json:"discoveredLabels"`
	// Any labels that are added to this target and its metrics.
	Labels map[string]string `json:"labels"`

	ScrapeURL string `json:"scrapeUrl"`

	LastError  string                 `json:"lastError"`
	LastScrape time.Time              `json:"lastScrape"`
	Health     retrieval.TargetHealth `json:"health"`
}

// TargetDiscovery has all the active targets.
type TargetDiscovery struct {
	ActiveTargets []*Target `json:"activeTargets"`
}

func (api *API) targets(r *http.Request) (interface{}, *apiError) {
	targets := api.targetRetriever.Targets()
	res := &TargetDiscovery{ActiveTargets: make([]*Target, len(targets))}

	for i, t := range targets {
		lastErrStr := ""
		lastErr := t.LastError()
		if lastErr != nil {
			lastErrStr = lastErr.Error()
		}

		res.ActiveTargets[i] = &Target{
			DiscoveredLabels: t.DiscoveredLabels().Map(),
			Labels:           t.Labels().Map(),
			ScrapeURL:        t.URL().String(),
			LastError:        lastErrStr,
			LastScrape:       t.LastScrape(),
			Health:           t.Health(),
		}
	}

	return res, nil
}

// AlertmanagerDiscovery has all the active Alertmanagers.
type AlertmanagerDiscovery struct {
	ActiveAlertmanagers []*AlertmanagerTarget `json:"activeAlertmanagers"`
}

// AlertmanagerTarget has info on one AM.
type AlertmanagerTarget struct {
	URL string `json:"url"`
}

func (api *API) alertmanagers(r *http.Request) (interface{}, *apiError) {
	urls := api.alertmanagerRetriever.Alertmanagers()
	ams := &AlertmanagerDiscovery{ActiveAlertmanagers: make([]*AlertmanagerTarget, len(urls))}

	for i, url := range urls {
		ams.ActiveAlertmanagers[i] = &AlertmanagerTarget{URL: url.String()}
	}

	return ams, nil
}

func respond(w http.ResponseWriter, data interface{}) {
	w.Header().Set("Content-Type", "application/json")
	w.WriteHeader(http.StatusOK)

	b, err := json.Marshal(&response{
		Status: statusSuccess,
		Data:   data,
	})
	if err != nil {
		return
	}
	w.Write(b)
}

func respondError(w http.ResponseWriter, apiErr *apiError, data interface{}) {
	w.Header().Set("Content-Type", "application/json")

	var code int
	switch apiErr.typ {
	case errorBadData:
		code = http.StatusBadRequest
	case errorExec:
		code = 422
	case errorCanceled, errorTimeout:
		code = http.StatusServiceUnavailable
	case errorInternal:
		code = http.StatusInternalServerError
	default:
		code = http.StatusInternalServerError
	}
	w.WriteHeader(code)

	b, err := json.Marshal(&response{
		Status:    statusError,
		ErrorType: apiErr.typ,
		Error:     apiErr.err.Error(),
		Data:      data,
	})
	if err != nil {
		return
	}
	w.Write(b)
}

func parseTime(s string) (time.Time, error) {
	if t, err := strconv.ParseFloat(s, 64); err == nil {
		s, ns := math.Modf(t)
		return time.Unix(int64(s), int64(ns*float64(time.Second))), nil
	}
	if t, err := time.Parse(time.RFC3339Nano, s); err == nil {
		return t, nil
	}
	return time.Time{}, fmt.Errorf("cannot parse %q to a valid timestamp", s)
}

func parseDuration(s string) (time.Duration, error) {
	if d, err := strconv.ParseFloat(s, 64); err == nil {
		ts := d * float64(time.Second)
		if ts > float64(math.MaxInt64) || ts < float64(math.MinInt64) {
			return 0, fmt.Errorf("cannot parse %q to a valid duration. It overflows int64", s)
		}
		return time.Duration(ts), nil
	}
	if d, err := model.ParseDuration(s); err == nil {
		return time.Duration(d), nil
	}
	return 0, fmt.Errorf("cannot parse %q to a valid duration", s)
}<|MERGE_RESOLUTION|>--- conflicted
+++ resolved
@@ -19,11 +19,7 @@
 	"fmt"
 	"math"
 	"net/http"
-<<<<<<< HEAD
-=======
 	"net/url"
-	"sort"
->>>>>>> fe11c593
 	"strconv"
 	"time"
 
@@ -370,7 +366,7 @@
 	}
 
 	// TODO(fabxc): temporarily disabled
-	panic("disabled")
+	return nil, &apiError{errorExec, fmt.Errorf("temporarily disabled")}
 
 	// numDeleted := 0
 	// for _, s := range r.Form["match[]"] {
