--- conflicted
+++ resolved
@@ -34,14 +34,7 @@
 	"github.com/prometheus/prometheus/promql"
 	"github.com/prometheus/prometheus/retrieval"
 	"github.com/prometheus/prometheus/rules"
-<<<<<<< HEAD
 	"github.com/prometheus/prometheus/storage/tsdb"
-=======
-	"github.com/prometheus/prometheus/storage"
-	"github.com/prometheus/prometheus/storage/fanin"
-	"github.com/prometheus/prometheus/storage/local"
-	"github.com/prometheus/prometheus/storage/remote"
->>>>>>> 50e4f49b
 	"github.com/prometheus/prometheus/web"
 )
 
@@ -103,7 +96,6 @@
 		return 1
 	}
 
-<<<<<<< HEAD
 	// remoteStorage := &remote.Storage{}
 	// sampleAppender = append(sampleAppender, remoteStorage)
 	// reloadables = append(reloadables, remoteStorage)
@@ -112,39 +104,15 @@
 		notifier       = notifier.New(&cfg.notifier)
 		targetManager  = retrieval.NewTargetManager(localStorage)
 		queryEngine    = promql.NewEngine(localStorage, &cfg.queryEngine)
-=======
-	remoteAppender := &remote.Writer{}
-	sampleAppender = append(sampleAppender, remoteAppender)
-	remoteReader := &remote.Reader{}
-	reloadables = append(reloadables, remoteAppender, remoteReader)
-
-	queryable := fanin.Queryable{
-		Local:  localStorage,
-		Remote: remoteReader,
-	}
-
-	var (
-		notifier       = notifier.New(&cfg.notifier)
-		targetManager  = retrieval.NewTargetManager(sampleAppender)
-		queryEngine    = promql.NewEngine(queryable, &cfg.queryEngine)
->>>>>>> 50e4f49b
 		ctx, cancelCtx = context.WithCancel(context.Background())
 	)
 
 	ruleManager := rules.NewManager(&rules.ManagerOptions{
-<<<<<<< HEAD
 		Appendable:  localStorage,
 		Notifier:    notifier,
 		QueryEngine: queryEngine,
 		Context:     ctx,
 		ExternalURL: cfg.web.ExternalURL,
-=======
-		SampleAppender: sampleAppender,
-		Notifier:       notifier,
-		QueryEngine:    queryEngine,
-		Context:        fanin.WithLocalOnly(ctx),
-		ExternalURL:    cfg.web.ExternalURL,
->>>>>>> 50e4f49b
 	})
 
 	cfg.web.Context = ctx
@@ -209,18 +177,8 @@
 		}
 	}()
 
-<<<<<<< HEAD
 	// defer remoteStorage.Stop()
 
-	prometheus.MustRegister(notifier)
-=======
-	defer remoteAppender.Stop()
-
-	// The storage has to be fully initialized before registering.
-	if instrumentedStorage, ok := localStorage.(prometheus.Collector); ok {
-		prometheus.MustRegister(instrumentedStorage)
-	}
->>>>>>> 50e4f49b
 	prometheus.MustRegister(configSuccess)
 	prometheus.MustRegister(configSuccessTime)
 
